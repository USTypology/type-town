import { v } from 'convex/values';
import { internal } from './_generated/api';
import { Doc, Id } from './_generated/dataModel';
import {
  DatabaseWriter,
  internalAction,
  internalMutation,
  internalQuery,
} from './_generated/server';
import { MemoryDB } from './lib/memory';
import { Characters } from './schema';
import { tiledim, objmap, tilefiledim, bgtiles, tilesetpath } from './maps/firstmap';
import { Descriptions, characters as characterData } from './characterdata/data';

if (!process.env.OPENAI_API_KEY) {
  throw new Error(
    'Missing OPENAI_API_KEY in environment variables.\n' +
      'Set it in the project settings in the Convex dashboard:\n' +
      '    npx convex dashboard\n or https://dashboard.convex.dev',
  );
}

export const existingWorld = internalQuery({
  handler: async (ctx): Promise<Doc<'worlds'> | null> => {
    return await ctx.db.query('worlds').first();
  },
});

async function makeWorld(db: DatabaseWriter, frozen: boolean) {
  const mapId = await db.insert('maps', {
    tileSetUrl: tilesetpath,
    tileSetDim: tilefiledim,
    tileDim: tiledim,
    bgTiles: bgtiles,
    objectTiles: objmap,
  });
  const worldId = await db.insert('worlds', {
    width: bgtiles[0].length,
    height: bgtiles[0][0].length,
    mapId,
    frozen,
  });
  return worldId;
}

export const addPlayers = internalMutation({
  args: {
    newWorld: v.optional(v.boolean()),
    characters: v.array(v.object(Characters.fields)),
    frozen: v.optional(v.boolean()),
  },
  handler: async (ctx, args) => {
    const worldId =
      (!args.newWorld && (await ctx.db.query('worlds').first())?._id) ||
      (await makeWorld(ctx.db, args.frozen ?? false));
    const charactersByName: Record<string, Id<'characters'>> = {};
    for (const character of args.characters) {
      const characterId = await ctx.db.insert('characters', character);
      charactersByName[character.name] = characterId;
    }
    const playersByName: Record<string, Id<'players'>> = {};
    for (const { name, character, position } of Descriptions) {
      const characterId = charactersByName[character];
      const playerId = await ctx.db.insert('players', {
        name,
        worldId,
        characterId,
      });
      const agentId = await ctx.db.insert('agents', {
        playerId,
        scheduled: false,
        thinking: false,
        worldId,
        nextWakeTs: Date.now(),
        lastWakeTs: Date.now(),
      });
      await ctx.db.patch(playerId, { agentId });
      await ctx.db.insert('journal', {
        playerId,
        data: {
          type: 'stopped',
          reason: 'idle',
          pose: {
            orientation: 0,
            position: position ?? { x: 1, y: 1 + playersByName.length },
          },
        },
      });
      playersByName[name] = playerId;
    }
    return { playersByName, worldId };
  },
});

export const reset = internalAction({
  args: {},
  handler: async (ctx, args) => {
    await ctx.runMutation(internal.engine.freezeAll);
    await ctx.runAction(internal.init.seed, { newWorld: true });
  },
});

export const resetFrozen = internalAction({
  args: {},
  handler: async (ctx, args) => {
    await ctx.runMutation(internal.engine.freezeAll);
    const worldId = await ctx.runAction(internal.init.seed, { newWorld: true, frozen: true });
    console.log('To test one batch a time: npx convex run --no-push engine:tick');
    console.log(
      JSON.stringify({
        worldId,
        noSchedule: true,
      }),
    );
  },
});

export const seed = internalAction({
  args: { newWorld: v.optional(v.boolean()), frozen: v.optional(v.boolean()) },
  handler: async (ctx, { newWorld, frozen }): Promise<Id<'worlds'>> => {
    const existingWorldId = await ctx.runQuery(internal.init.existingWorld);
    if (!newWorld && existingWorldId) return existingWorldId._id;
<<<<<<< HEAD
    const characters = [
      {
        name: 'player',
        textureUrl: '/ai-town/assets/player.png',
        spritesheetData: playerSpritesheetData,
        speed: 0.1,
      },
      {
        name: 'p1',
        textureUrl: '/ai-town/assets/folks.png',
        spritesheetData: p1SpritesheetData,
        speed: 0.1,
      },
      {
        name: 'p2',
        textureUrl: '/ai-town/assets/folks.png',
        spritesheetData: p2SpritesheetData,
        speed: 0.1,
      },
      {
        name: 'p3',
        textureUrl: '/ai-town/assets/folks.png',
        spritesheetData: p3SpritesheetData,
        speed: 0.1,
      },
    ];
=======

    const characters = characterData;
>>>>>>> 14c00210
    const { playersByName, worldId } = await ctx.runMutation(internal.init.addPlayers, {
      newWorld,
      characters,
      frozen,
    });
    console.log(`Created world ${worldId}`);
    const memories = Descriptions.flatMap(({ name, memories }) => {
      const playerId = playersByName[name]!;
      return memories.map((memory, idx) => {
        const { description, ...rest } = memory;
        let data: Doc<'memories'>['data'] | undefined;
        if (rest.type === 'relationship') {
          const { playerName, ...relationship } = rest;
          const otherId = playersByName[playerName];
          if (!otherId) throw new Error(`No player named ${playerName}`);
          data = { ...relationship, playerId: otherId };
        } else {
          data = rest;
        }
        const newMemory = {
          playerId,
          data,
          description: memory.description,
        };

        return newMemory;
      });
    });
    // It will check the cache, calculate missing embeddings, and add them.
    // If it fails here, it won't be retried. But you could clear the memor
    await MemoryDB(ctx).addMemories(memories);
    await ctx.runMutation(internal.engine.tick, { worldId });
    return worldId;
  },
});

export default seed;<|MERGE_RESOLUTION|>--- conflicted
+++ resolved
@@ -120,37 +120,7 @@
   handler: async (ctx, { newWorld, frozen }): Promise<Id<'worlds'>> => {
     const existingWorldId = await ctx.runQuery(internal.init.existingWorld);
     if (!newWorld && existingWorldId) return existingWorldId._id;
-<<<<<<< HEAD
-    const characters = [
-      {
-        name: 'player',
-        textureUrl: '/ai-town/assets/player.png',
-        spritesheetData: playerSpritesheetData,
-        speed: 0.1,
-      },
-      {
-        name: 'p1',
-        textureUrl: '/ai-town/assets/folks.png',
-        spritesheetData: p1SpritesheetData,
-        speed: 0.1,
-      },
-      {
-        name: 'p2',
-        textureUrl: '/ai-town/assets/folks.png',
-        spritesheetData: p2SpritesheetData,
-        speed: 0.1,
-      },
-      {
-        name: 'p3',
-        textureUrl: '/ai-town/assets/folks.png',
-        spritesheetData: p3SpritesheetData,
-        speed: 0.1,
-      },
-    ];
-=======
-
     const characters = characterData;
->>>>>>> 14c00210
     const { playersByName, worldId } = await ctx.runMutation(internal.init.addPlayers, {
       newWorld,
       characters,
