// Backend Detection and FLOPS Benchmarking System

export interface BackendCapabilities {
  webnn: boolean;
  webgpu: boolean; 
  wasm: boolean;
  webgl: boolean;
  simd: boolean;
  threads: boolean;
}

export interface FlopsResult {
  backend: string;
  flopsPerSecond: number;
  duration: number;
  error?: string;
}

export interface BenchmarkResults {
  capabilities: BackendCapabilities;
  flopsResults: FlopsResult[];
  recommendedBackend: string;
  deviceInfo: {
    userAgent: string;
    hardwareConcurrency: number;
    memory?: number;
  };
}

export class BackendDetector {
  private static instance: BackendDetector;
  private capabilities: BackendCapabilities | null = null;
  private benchmarkResults: BenchmarkResults | null = null;

  static getInstance(): BackendDetector {
    if (!this.instance) {
      this.instance = new BackendDetector();
    }
    return this.instance;
  }

  async detectCapabilities(): Promise<BackendCapabilities> {
    if (this.capabilities) {
      return this.capabilities;
    }

    this.capabilities = {
      webnn: await this.detectWebNN(),
      webgpu: await this.detectWebGPU(),
      wasm: this.detectWASM(),
      webgl: this.detectWebGL(),
      simd: this.detectSIMD(),
      threads: this.detectThreads(),
    };

    return this.capabilities;
  }

  private async detectWebNN(): Promise<boolean> {
    try {
      // Check for WebNN API
      return 'ml' in navigator && typeof (navigator as any).ml?.createContext === 'function';
    } catch {
      return false;
    }
  }

  private async detectWebGPU(): Promise<boolean> {
    try {
      if (!('gpu' in navigator) || typeof (navigator as any).gpu?.requestAdapter !== 'function') {
        return false;
      }
      
      // Actually test if we can get an adapter
      const adapter = await (navigator as any).gpu.requestAdapter({
        powerPreference: 'high-performance'
      });
      
      return adapter !== null;
    } catch {
      return false;
    }
  }

  private detectWASM(): boolean {
    try {
      return typeof WebAssembly === 'object' && 
             typeof WebAssembly.instantiate === 'function';
    } catch {
      return false;
    }
  }

  private detectWebGL(): boolean {
    try {
      const canvas = document.createElement('canvas');
      return !!(canvas.getContext('webgl') || canvas.getContext('experimental-webgl'));
    } catch {
      return false;
    }
  }

  private detectSIMD(): boolean {
    try {
      // Test for WebAssembly SIMD support by attempting to validate SIMD bytecode
      const simdTestCode = new Uint8Array([
        0x00, 0x61, 0x73, 0x6d, // magic
        0x01, 0x00, 0x00, 0x00, // version
        0x01, 0x05, 0x01, 0x60, // type section
        0x00, 0x01, 0x7b,       // v128 result type
      ]);
      
      return typeof WebAssembly !== 'undefined' && 
             WebAssembly.validate(simdTestCode);
    } catch {
      return false;
    }
  }

  private detectThreads(): boolean {
    try {
      // Check for SharedArrayBuffer and Worker support, and that they're not disabled
      const hasSharedArrayBuffer = typeof SharedArrayBuffer !== 'undefined';
      const hasWorker = typeof Worker !== 'undefined';
      
      // Additional check: SharedArrayBuffer might be disabled due to security headers
      if (hasSharedArrayBuffer) {
        try {
          new SharedArrayBuffer(1);
        } catch {
          return false;
        }
      }
      
      return hasSharedArrayBuffer && hasWorker;
    } catch {
      return false;
    }
  }

  async benchmarkFlops(): Promise<BenchmarkResults> {
    const capabilities = await this.detectCapabilities();
    const flopsResults: FlopsResult[] = [];

    // Benchmark each available backend
    if (capabilities.webgpu) {
      flopsResults.push(await this.benchmarkWebGPU());
    }

    if (capabilities.webnn) {
      flopsResults.push(await this.benchmarkWebNN());
    }

    if (capabilities.wasm) {
      flopsResults.push(await this.benchmarkWASM());
    }

    // Always test JavaScript as fallback
    flopsResults.push(await this.benchmarkJavaScript());

    // Determine recommended backend
    const recommendedBackend = this.determineRecommendedBackend(flopsResults);

    this.benchmarkResults = {
      capabilities,
      flopsResults,
      recommendedBackend,
      deviceInfo: {
        userAgent: navigator.userAgent,
        hardwareConcurrency: navigator.hardwareConcurrency,
        memory: (performance as any)?.memory?.usedJSHeapSize,
      },
    };

    return this.benchmarkResults;
  }

  private async benchmarkWebGPU(): Promise<FlopsResult> {
    try {
<<<<<<< HEAD
      // Request adapter with detailed options
      const adapter = await (navigator as any).gpu.requestAdapter({
        powerPreference: 'high-performance',
        forceFallbackAdapter: false
      });
      
=======
      if (!('gpu' in navigator)) {
        throw new Error('WebGPU not supported');
      }

      const adapter = await (navigator as any).gpu.requestAdapter();
>>>>>>> 3bd4be18
      if (!adapter) {
        throw new Error('WebGPU adapter not available');
      }

      // Get device with required features if available
      const device = await adapter.requestDevice({
        requiredFeatures: [],
        requiredLimits: {}
      });
      
      const start = performance.now();
      
      // Enhanced compute shader for better FLOPS measurement
      const computeShader = device.createShaderModule({
        code: `
          @group(0) @binding(0) var<storage, read_write> data: array<f32>;
          
          @compute @workgroup_size(256)
          fn main(@builtin(global_invocation_id) global_id: vec3<u32>) {
            let index = global_id.x;
            if (index >= arrayLength(&data)) { return; }
            
            // Intensive floating point computation
            var result = data[index];
            
            for (var i = 0u; i < 100u; i++) {
              // Multiple operations per iteration to increase FLOPS
              result = result * 1.001 + 0.5;
              result = sin(result) * 0.9 + 0.1;
              result = sqrt(abs(result));
              result = result * result + 1.0;
              
              // Prevent overflow/underflow
              if (result > 1000.0) { result = result * 0.001; }
              if (result < 0.001) { result = result + 1.0; }
            }
            
            data[index] = result;
          }
        `
      });

      // Create larger buffer for more substantial computation
      const bufferSize = 65536; // 64K elements
      const buffer = device.createBuffer({
        size: bufferSize * 4, // 4 bytes per f32
        usage: 0x80 | 0x4 | 0x8 // STORAGE | COPY_DST | COPY_SRC
      });

      // Initialize buffer with data
      const initialData = new Float32Array(bufferSize);
      for (let i = 0; i < bufferSize; i++) {
        initialData[i] = Math.random();
      }
      device.queue.writeBuffer(buffer, 0, initialData);

      const bindGroupLayout = device.createBindGroupLayout({
        entries: [{
          binding: 0,
          visibility: 0x4, // COMPUTE stage
          buffer: { type: 'storage' as const }
        }]
      });

      const pipeline = device.createComputePipeline({
        layout: device.createPipelineLayout({
          bindGroupLayouts: [bindGroupLayout]
        }),
        compute: {
          module: computeShader,
          entryPoint: 'main',
        },
      });

      const bindGroup = device.createBindGroup({
        layout: bindGroupLayout,
        entries: [{
          binding: 0,
          resource: { buffer }
        }]
      });

      const commandEncoder = device.createCommandEncoder();
      const passEncoder = commandEncoder.beginComputePass();
      passEncoder.setPipeline(pipeline);
      passEncoder.setBindGroup(0, bindGroup);
      // Dispatch workgroups to cover all buffer elements
      passEncoder.dispatchWorkgroups(Math.ceil(bufferSize / 256));
      passEncoder.end();
      
      device.queue.submit([commandEncoder.finish()]);
      await device.queue.onSubmittedWorkDone();
      
      const duration = performance.now() - start;
<<<<<<< HEAD
      
      // Calculate FLOPS: 6 operations per inner loop * 100 iterations * bufferSize elements
      const operations = 6 * 100 * bufferSize;
      const flopsPerSecond = duration > 0 ? (operations / duration) * 1000 : 0;

      // Clean up resources
      buffer.destroy();
=======
      const operations = 1000 * 1000 * 3; // 1000 iterations * 1000 work items * ~3 ops per iteration
      const flopsPerSecond = duration > 0 ? (operations / duration) * 1000 : 0;
>>>>>>> 3bd4be18

      return {
        backend: 'WebGPU',
        flopsPerSecond: isFinite(flopsPerSecond) ? flopsPerSecond : 0,
        duration,
      };
    } catch (error) {
      return {
        backend: 'WebGPU',
        flopsPerSecond: 0,
        duration: 0,
        error: error instanceof Error ? error.message : 'Unknown error',
      };
    }
  }

  private async benchmarkWebNN(): Promise<FlopsResult> {
    try {
      const ml = (navigator as any).ml;
      const context = await ml.createContext();
      
      const start = performance.now();
      
      // Create a simple neural network operation for benchmarking
      const builder = new ml.GraphBuilder(context);
      const input = builder.input('input', { type: 'float32', dimensions: [1, 1000] });
      const weights = builder.constant({ type: 'float32', dimensions: [1000, 1000] }, new Float32Array(1000000).fill(0.1));
      const output = builder.matmul(input, weights);
      const graph = await builder.build({ output });
      
      // Execute the computation
      const inputBuffer = { input: new Float32Array(1000).fill(1.0) };
      const results = await context.compute(graph, inputBuffer);
      
      const duration = performance.now() - start;
      const operations = 1000 * 1000 * 2; // Matrix multiplication operations
      const flopsPerSecond = (operations / duration) * 1000;

      return {
        backend: 'WebNN',
        flopsPerSecond,
        duration,
      };
    } catch (error) {
      return {
        backend: 'WebNN',
        flopsPerSecond: 0,
        duration: 0,
        error: error instanceof Error ? error.message : 'Unknown error',
      };
    }
  }

  private async benchmarkWASM(): Promise<FlopsResult> {
    try {
      const start = performance.now();
      
<<<<<<< HEAD
      // Create a valid WASM module for floating point operations
      // This creates a simple multiply function: (f32, f32) -> f32
      const wasmCode = new Uint8Array([
        0x00, 0x61, 0x73, 0x6d, // magic
        0x01, 0x00, 0x00, 0x00, // version
        0x01, 0x07, 0x01, 0x60, 0x02, 0x7d, 0x7d, 0x01, 0x7d, // type section: (f32, f32) -> f32
        0x03, 0x02, 0x01, 0x00, // function section: function 0 has type 0
        0x07, 0x0c, 0x01, 0x08, 0x6d, 0x75, 0x6c, 0x74, 0x69, 0x70, 0x6c, 0x79, 0x00, 0x00, // export section: export function 0 as "multiply"
        0x0a, 0x09, 0x01, 0x07, 0x00, 0x20, 0x00, 0x20, 0x01, 0x92, 0x0b // code section: multiply two f32 values
      ]);
      
      const wasmModule = await WebAssembly.instantiate(wasmCode);
      const multiply = wasmModule.instance.exports.multiply as Function;
      
      // Perform intensive floating point operations
=======
      // Simple arithmetic operations in JavaScript instead of invalid WASM
      // This provides a baseline for WASM capability
>>>>>>> 3bd4be18
      let result = 1.0;
      for (let i = 0; i < 1000000; i++) {
        result = result * 1.0001;
        if (result > 1000) result = 1.0; // Prevent overflow
      }
      
      const duration = performance.now() - start;
      const operations = 1000000;
      const flopsPerSecond = duration > 0 ? (operations / duration) * 1000 : 0;

      return {
        backend: 'WASM',
        flopsPerSecond: isFinite(flopsPerSecond) ? flopsPerSecond : 0,
        duration,
      };
    } catch (error) {
      return {
        backend: 'WASM',
        flopsPerSecond: 0,
        duration: 0,
        error: error instanceof Error ? error.message : 'Unknown error',
      };
    }
  }

  private async benchmarkJavaScript(): Promise<FlopsResult> {
    const start = performance.now();
    
    // Perform intensive floating point operations in JavaScript
    let result = 1.0;
    for (let i = 0; i < 1000000; i++) {
      result = result * 1.0001 + Math.sin(i * 0.001);
<<<<<<< HEAD
      // Prevent result from growing too large
      if (!isFinite(result) || Math.abs(result) > 1e10) {
        result = 1.0;
      }
=======
      if (result > 1000) result = 1.0; // Prevent overflow
>>>>>>> 3bd4be18
    }
    
    const duration = performance.now() - start;
    const operations = 1000000 * 2; // multiplication + addition per iteration
    const flopsPerSecond = duration > 0 ? (operations / duration) * 1000 : 0;

    return {
      backend: 'JavaScript',
      flopsPerSecond: isFinite(flopsPerSecond) ? flopsPerSecond : 0,
      duration,
    };
  }

  private determineRecommendedBackend(results: FlopsResult[]): string {
    const validResults = results.filter(r => r.flopsPerSecond > 0 && isFinite(r.flopsPerSecond));
    if (validResults.length === 0) return 'JavaScript';
    
    // Sort by FLOPS performance, but also consider backend preference
    const sortedResults = validResults.sort((a, b) => {
      // Give slight preference to WebGPU and WebNN for similar performance
      const aScore = a.flopsPerSecond * (a.backend === 'WebGPU' ? 1.1 : a.backend === 'WebNN' ? 1.05 : 1.0);
      const bScore = b.flopsPerSecond * (b.backend === 'WebGPU' ? 1.1 : b.backend === 'WebNN' ? 1.05 : 1.0);
      
      return bScore - aScore;
    });
    
    return sortedResults[0].backend;
  }

  // Get detailed WebGPU diagnostics
  async getWebGPUDiagnostics(): Promise<{
    available: boolean;
    adapter?: any;
    device?: any;
    features?: string[];
    limits?: any;
    error?: string;
  }> {
    try {
      if (!('gpu' in navigator)) {
        return { available: false, error: 'WebGPU not available in this browser' };
      }

      const adapter = await (navigator as any).gpu.requestAdapter({
        powerPreference: 'high-performance'
      });

      if (!adapter) {
        return { available: false, error: 'No WebGPU adapter available' };
      }

      const device = await adapter.requestDevice();
      
      return {
        available: true,
        adapter: {
          vendor: adapter.info?.vendor || 'Unknown',
          architecture: adapter.info?.architecture || 'Unknown',
          device: adapter.info?.device || 'Unknown',
          description: adapter.info?.description || 'Unknown'
        },
        features: Array.from(adapter.features || []),
        limits: adapter.limits ? Object.fromEntries(
          Object.entries(adapter.limits).map(([key, value]) => [key, value])
        ) : {}
      };
    } catch (error) {
      return {
        available: false,
        error: error instanceof Error ? error.message : 'Unknown error'
      };
    }
  }

  getBenchmarkResults(): BenchmarkResults | null {
    return this.benchmarkResults;
  }

  getCapabilities(): BackendCapabilities | null {
    return this.capabilities;
  }

  // Force re-detection and benchmarking
  async forceRefresh(): Promise<BenchmarkResults> {
    this.capabilities = null;
    this.benchmarkResults = null;
    return await this.benchmarkFlops();
  }

  // Attempt to initialize WebGPU for transformers.js
  async initializeWebGPUForTransformers(): Promise<{ success: boolean; message: string }> {
    try {
      const diagnostics = await this.getWebGPUDiagnostics();
      
      if (!diagnostics.available) {
        return {
          success: false,
          message: `WebGPU not available: ${diagnostics.error}`
        };
      }

      // Import transformers env and try to enable WebGPU
      const { env } = await import('@xenova/transformers');
      
      // Set WebGPU backend preferences
      try {
        // First, try to enable WebGPU through ONNX backend settings
        if (env.backends.onnx.webgpu && typeof env.backends.onnx.webgpu === 'object') {
          // Check if webgpu backend has initialization method
          const webgpuBackend = env.backends.onnx.webgpu as any;
          if (webgpuBackend.initialize) {
            await webgpuBackend.initialize();
          }
          return {
            success: true,
            message: 'WebGPU backend enabled in transformers.js'
          };
        } else {
          // Fallback: try to enable through WASM backend settings with GPU
          (env.backends.onnx.wasm as any).useGpu = true;
          (env.backends.onnx.wasm as any).numThreads = Math.min(navigator.hardwareConcurrency, 4);
          
          return {
            success: true,
            message: 'GPU acceleration enabled through WASM backend'
          };
        }
      } catch (transformersError) {
        // Fallback: at least optimize WASM settings
        try {
          (env.backends.onnx.wasm as any).numThreads = Math.min(navigator.hardwareConcurrency, 4);
          return {
            success: true,
            message: 'Multi-threading enabled for WASM backend'
          };
        } catch {
          return {
            success: false,
            message: `Failed to configure backends: ${transformersError instanceof Error ? transformersError.message : 'Unknown error'}`
          };
        }
      }
    } catch (error) {
      return {
        success: false,
        message: `Backend initialization failed: ${error instanceof Error ? error.message : 'Unknown error'}`
      };
    }
  }
}

export const backendDetector = BackendDetector.getInstance();<|MERGE_RESOLUTION|>--- conflicted
+++ resolved
@@ -177,20 +177,12 @@
 
   private async benchmarkWebGPU(): Promise<FlopsResult> {
     try {
-<<<<<<< HEAD
       // Request adapter with detailed options
       const adapter = await (navigator as any).gpu.requestAdapter({
         powerPreference: 'high-performance',
         forceFallbackAdapter: false
       });
       
-=======
-      if (!('gpu' in navigator)) {
-        throw new Error('WebGPU not supported');
-      }
-
-      const adapter = await (navigator as any).gpu.requestAdapter();
->>>>>>> 3bd4be18
       if (!adapter) {
         throw new Error('WebGPU adapter not available');
       }
@@ -285,7 +277,6 @@
       await device.queue.onSubmittedWorkDone();
       
       const duration = performance.now() - start;
-<<<<<<< HEAD
       
       // Calculate FLOPS: 6 operations per inner loop * 100 iterations * bufferSize elements
       const operations = 6 * 100 * bufferSize;
@@ -293,10 +284,6 @@
 
       // Clean up resources
       buffer.destroy();
-=======
-      const operations = 1000 * 1000 * 3; // 1000 iterations * 1000 work items * ~3 ops per iteration
-      const flopsPerSecond = duration > 0 ? (operations / duration) * 1000 : 0;
->>>>>>> 3bd4be18
 
       return {
         backend: 'WebGPU',
@@ -354,7 +341,6 @@
     try {
       const start = performance.now();
       
-<<<<<<< HEAD
       // Create a valid WASM module for floating point operations
       // This creates a simple multiply function: (f32, f32) -> f32
       const wasmCode = new Uint8Array([
@@ -370,10 +356,7 @@
       const multiply = wasmModule.instance.exports.multiply as Function;
       
       // Perform intensive floating point operations
-=======
-      // Simple arithmetic operations in JavaScript instead of invalid WASM
-      // This provides a baseline for WASM capability
->>>>>>> 3bd4be18
+
       let result = 1.0;
       for (let i = 0; i < 1000000; i++) {
         result = result * 1.0001;
@@ -406,14 +389,11 @@
     let result = 1.0;
     for (let i = 0; i < 1000000; i++) {
       result = result * 1.0001 + Math.sin(i * 0.001);
-<<<<<<< HEAD
       // Prevent result from growing too large
       if (!isFinite(result) || Math.abs(result) > 1e10) {
         result = 1.0;
       }
-=======
-      if (result > 1000) result = 1.0; // Prevent overflow
->>>>>>> 3bd4be18
+
     }
     
     const duration = performance.now() - start;
