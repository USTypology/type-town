--- conflicted
+++ resolved
@@ -3,14 +3,10 @@
 
 import { useElementSize } from 'usehooks-ts';
 import { Stage } from '@pixi/react';
-<<<<<<< HEAD
-import { ConvexProvider, useConvex, useQuery, api } from '../lib/staticConvexReplaceSimple.tsx';
-=======
 import { ConvexProvider, useConvex, useQuery } from 'convex/react';
 import PlayerDetails from './PlayerDetails.tsx';
 import P2PStatus from './P2PStatus.tsx';
 import { api } from '../../convex/_generated/api';
->>>>>>> 2bbf9f08
 import { useWorldHeartbeat } from '../hooks/useWorldHeartbeat.ts';
 import { useHistoricalTime } from '../hooks/useHistoricalTime.ts';
 import { DebugTimeManager } from './DebugTimeManager.tsx';
